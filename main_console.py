import asyncio

from agents.core_agent_refactor import CoreAgent

# from agents.core_agent import CoreAgent


async def main():
    # Initialize the core agent
    agent = CoreAgent()
    # UNCOMMENT TO INITIALIZE MCP TOOLS
    # server_url = "http://localhost:8000/sse"
    # await agent.initialize(server_url=server_url)
    print("Welcome to the Heurist Agent Console!")
    print("Type 'exit' to quit")
    print("-" * 50)

    await agent.initialize("http://localhost:8000/sse")

    while True:
        # Get user input
        user_message = input("\nYou: ").strip()

        if user_message.lower() == "exit":
            print("\nGoodbye!")
            break

        try:
            # Process the message using the core agent
            response = await agent.handle_message(
                message=user_message,
                source_interface="terminal",
                chat_id="console1",
                skip_conversation_context=False,
                skip_embedding=False,  # Skip embedding for simple console interaction
            )
<<<<<<< HEAD
            # response = await agent.deep_research(
            #     query=user_message,
            #     chat_id="console1",
            #     interactive=False,
            #     breadth=3,
            #     depth=2,
            #     concurrency=3,
            #     temperature=0.7,
            #     raw_data_only=False,
            # )
=======
>>>>>>> 5dead5b5
            # response = await agent.agent_cot(user_message, user="User", display_name="User 1", chat_id="console1")

            # Print the response
            print("\nAgent:", response)

        except Exception as e:
            print(f"\nError: {str(e)}")


if __name__ == "__main__":
    asyncio.run(main())<|MERGE_RESOLUTION|>--- conflicted
+++ resolved
@@ -8,6 +8,9 @@
 async def main():
     # Initialize the core agent
     agent = CoreAgent()
+    # UNCOMMENT TO INITIALIZE MCP TOOLS
+    # server_url = "http://localhost:8000/sse"
+    # await agent.initialize(server_url=server_url)
     # UNCOMMENT TO INITIALIZE MCP TOOLS
     # server_url = "http://localhost:8000/sse"
     # await agent.initialize(server_url=server_url)
@@ -34,7 +37,6 @@
                 skip_conversation_context=False,
                 skip_embedding=False,  # Skip embedding for simple console interaction
             )
-<<<<<<< HEAD
             # response = await agent.deep_research(
             #     query=user_message,
             #     chat_id="console1",
@@ -45,8 +47,6 @@
             #     temperature=0.7,
             #     raw_data_only=False,
             # )
-=======
->>>>>>> 5dead5b5
             # response = await agent.agent_cot(user_message, user="User", display_name="User 1", chat_id="console1")
 
             # Print the response
